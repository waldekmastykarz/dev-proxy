{
  "$schema": "https://raw.githubusercontent.com/dotnet/dev-proxy/main/schemas/v0.25.0/rc.schema.json",
  "plugins": [
    {
      "name": "RetryAfterPlugin",
      "enabled": true,
      "pluginPath": "~appFolder/plugins/dev-proxy-plugins.dll"
    },
    {
      "name": "GenericRandomErrorPlugin",
      "enabled": true,
      "pluginPath": "~appFolder/plugins/dev-proxy-plugins.dll",
      "configSection": "genericRandomErrorPlugin"
    }
  ],
  "urlsToWatch": [
    "https://jsonplaceholder.typicode.com/*"
  ],
  "genericRandomErrorPlugin": {
<<<<<<< HEAD
    "errorsFile": "devproxy-errors.json",
    "rate": 50
=======
    "$schema": "https://raw.githubusercontent.com/dotnet/dev-proxy/main/schemas/v0.25.0/genericrandomerrorplugin.schema.json",
    "errorsFile": "devproxy-errors.json"
>>>>>>> cc404643
  },
  "logLevel": "information",
  "newVersionNotification": "stable",
  "showSkipMessages": true,
  "showTimestamps": true
}<|MERGE_RESOLUTION|>--- conflicted
+++ resolved
@@ -17,13 +17,9 @@
     "https://jsonplaceholder.typicode.com/*"
   ],
   "genericRandomErrorPlugin": {
-<<<<<<< HEAD
+    "$schema": "https://raw.githubusercontent.com/dotnet/dev-proxy/main/schemas/v0.25.0/genericrandomerrorplugin.schema.json",
     "errorsFile": "devproxy-errors.json",
     "rate": 50
-=======
-    "$schema": "https://raw.githubusercontent.com/dotnet/dev-proxy/main/schemas/v0.25.0/genericrandomerrorplugin.schema.json",
-    "errorsFile": "devproxy-errors.json"
->>>>>>> cc404643
   },
   "logLevel": "information",
   "newVersionNotification": "stable",
